<template>
  <div id="app" class="flex flex-col min-h-screen w-full bg-base-200">
    <!-- KindLoader -->
    <KindLoader @page-ready="handlePageReady" />

    <!-- Header -->
    <header
      class="w-full bg-base-200 flex justify-between items-center transition-all duration-500 ease-in-out sticky top-0 z-30"
      :style="{ height: `${displayStore.headerVh}vh` }"
    >
      <!-- Sidebar Toggle -->
      <div class="absolute top-4 left-4 p-1 z-40 text-white">
        <sidebar-toggle class="text-4xl" />
      </div>

      <!-- Navigation Links -->
      <NavLinks />
    </header>

    <!-- Main Layout -->
    <div class="flex-1 w-full flex overflow-hidden">
      <!-- Sidebar (Left) -->
<<<<<<< HEAD
      <kind-sidebar />
=======
      <aside class="sticky top-0 h-[calc(100vh-100px)] overflow-y-auto">
        <kind-sidebar />
      </aside>
>>>>>>> 5921e7f3

      <!-- Main Content (Allow Scroll Here) -->
      <div class="flex-grow w-full max-w-4xl bg-base-200 overflow-y-auto">
        <!-- nuxt-page should trigger scrolling when needed -->
        <nuxt-page />
      </div>
    </div>

    <!-- Footer (Stick to Bottom) -->
    <footer
      v-if="displayStore.footer !== 'hidden'"
      :style="{ height: `${displayStore.footerVh}vh` }"
      class="w-full bg-gray-800 text-accent mt-auto flex-none"
    >
      created by Silas Knight silas@kindrobots.org
    </footer>
  </div>
</template>

<script setup>
import { useDisplayStore } from '@/stores/displayStore'

const displayStore = useDisplayStore()
</script>

<style scoped>
/* Ensure the main content does not overflow, and the layout scrolls as expected */
.flex-1 {
  min-height: 0; /* Flexbox fix for height calculation */
}

.sticky {
  position: -webkit-sticky;
  position: sticky;
}
</style><|MERGE_RESOLUTION|>--- conflicted
+++ resolved
@@ -20,13 +20,9 @@
     <!-- Main Layout -->
     <div class="flex-1 w-full flex overflow-hidden">
       <!-- Sidebar (Left) -->
-<<<<<<< HEAD
-      <kind-sidebar />
-=======
       <aside class="sticky top-0 h-[calc(100vh-100px)] overflow-y-auto">
         <kind-sidebar />
       </aside>
->>>>>>> 5921e7f3
 
       <!-- Main Content (Allow Scroll Here) -->
       <div class="flex-grow w-full max-w-4xl bg-base-200 overflow-y-auto">
