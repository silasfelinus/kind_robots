--- conflicted
+++ resolved
@@ -1,8 +1,12 @@
 <template>
   <!-- Main container for the stream test, rounded and padded -->
-  <div class="container rounded-2xl mx-auto p-2 bg-base-300 h-full flex flex-col">
+  <div
+    class="container rounded-2xl mx-auto p-2 bg-base-300 h-full flex flex-col"
+  >
     <!-- Message Interaction Area -->
-    <div class="message-container bg-base-300 p-1 rounded-2xl flex flex-col h-full">
+    <div
+      class="message-container bg-base-300 p-1 rounded-2xl flex flex-col h-full"
+    >
       <!-- Scrollable conversation area -->
       <div class="conversation-area flex-grow overflow-y-auto p-2">
         <ConversationDisplay
@@ -64,7 +68,6 @@
 const config = useRuntimeConfig()
 const userKey = config.public.OPENAI_KEY
 const chatStore = useChatStore()
-<<<<<<< HEAD
 const showPopup = ref<{ [key: number]: { [key: string]: boolean } }>({})
 
 interface Message {
@@ -74,21 +77,22 @@
   botName?: string
   subtitle?: string
 }
-=======
->>>>>>> c0af9e0d
 
 const conversations = ref<Message[][]>([])
 const activeConversationIndex = ref<number | null>(null)
 const botStore = useBotStore()
 const userStore = useUserStore()
-const currentBot = computed(() => botStore.currentBot ?? {
-  name: 'Unknown Bot',
-  subtitle: 'No subtitle available',
-  description: 'No description available',
-  userIntro: 'Hi Bot',
-  prompt: 'I am a kind robot',
-  avatarImage: '/images/amibotsquare1.webp',
-})
+const currentBot = computed(
+  () =>
+    botStore.currentBot ?? {
+      name: 'Unknown Bot',
+      subtitle: 'No subtitle available',
+      description: 'No description available',
+      userIntro: 'Hi Bot',
+      prompt: 'I am a kind robot',
+      avatarImage: '/images/amibotsquare1.webp',
+    },
+)
 
 // Define state for the message and loading indicators
 const message = ref('')
