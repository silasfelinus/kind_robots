<template>
<<<<<<< HEAD
  <div
    class="w-full bg-base-200 border-t border-base-content shadow-inner flex flex-col transition-height overflow-hidden"
    :style="displayStore.footerStyle"
  >
    <!-- Debug: Footer Report -->
    <div class="text-sm opacity-60 text-center">
      Footer State: {{ displayStore.footerState }} – Height:
      {{ displayStore.footerHeight }}
    </div>

    <!-- Scrollable Expanded Content -->
    <div class="flex-1 px-4 pt-4 pb-4 overflow-y-auto space-y-6">
      <!-- Prompt & Buttons (visible when open or extended) -->
      <div
        v-if="['open', 'extended'].includes(displayStore.footerState)"
        class="space-y-4"
      >
        <input
          v-model="promptStore.promptField"
          placeholder="Enter your creative prompt..."
          class="input input-bordered w-full text-lg bg-base-100"
          :disabled="loading"
          @input="syncPrompt"
        />
        <div class="flex flex-wrap md:flex-row gap-2">
          <label class="label cursor-pointer justify-between w-full md:w-auto">
            <span class="label-text font-semibold">✨ Make Pretty</span>
            <input
              type="checkbox"
              class="toggle toggle-accent"
              v-model="makePretty"
            />
          </label>
          <button class="btn btn-sm btn-secondary" @click="surpriseMe">
            🎲 Surprise
          </button>
          <button class="btn btn-sm btn-warning" @click="resetAll">
            ♻️ Reset
          </button>
        </div>
      </div>
=======
  <div class="w-full h-full bg-base-200 border-t border-base-content shadow-inner flex flex-col">
>>>>>>> b8463bad

    <!-- Scrollable Main Content -->
    <div class="flex-1 px-4 pt-4 pb-4 overflow-y-auto space-y-6">

      <!-- Prompt Input & Toggles (open or extended) -->
      <template v-if="['open', 'extended'].includes(displayStore.footerState)">
        <div class="space-y-4">
          <input
            v-model="promptStore.promptField"
            placeholder="Enter your creative prompt..."
            class="input input-bordered w-full text-lg bg-base-100"
            :disabled="loading"
            @input="syncPrompt"
          />
          <div class="flex flex-wrap md:flex-row gap-2">
            <label class="label cursor-pointer justify-between w-full md:w-auto">
              <span class="label-text font-semibold">✨ Make Pretty</span>
              <input type="checkbox" class="toggle toggle-accent" v-model="makePretty" />
            </label>
            <button class="btn btn-sm btn-secondary" @click="surpriseMe">🎲 Surprise</button>
            <button class="btn btn-sm btn-warning" @click="resetAll">♻️ Reset</button>
          </div>
        </div>
      </template>

      <!-- Advanced Tools (extended only) -->
      <template v-if="displayStore.footerState === 'extended'">
        <div class="space-y-6">

          <div class="flex flex-wrap gap-4">
            <label class="label cursor-pointer space-x-2">
              <span class="label-text font-semibold">🚫 Negative Prompt</span>
              <input
                type="checkbox"
                class="toggle toggle-error"
                v-model="useNegative"
                @change="toggleNegativePrompt"
              />
            </label>
            <label class="label cursor-pointer space-x-2">
              <span class="label-text font-semibold">🔓 Public</span>
              <input
                type="checkbox"
                class="toggle toggle-success"
                v-model="artStore.artForm.isPublic"
              />
            </label>
          </div>

          <div v-if="useNegative" class="space-y-1">
            <label class="font-semibold">Negative Prompt</label>
            <input
              v-model="artStore.artForm.negativePrompt"
              class="input input-bordered w-full text-lg bg-base-100"
              placeholder="e.g. blurry, extra limbs..."
              :disabled="loading"
            />
          </div>

          <div class="grid grid-cols-1 md:grid-cols-2 gap-4">
            <div>
              <label class="block font-semibold mb-1">🎚 CFG Scale: {{ localCfg }}</label>
              <input
                type="range"
                min="0"
                max="30"
                step="0.5"
                v-model.number="localCfg"
                class="range range-primary"
              />
            </div>
            <div>
              <label class="block font-semibold mb-1">🧮 Steps: {{ artStore.artForm.steps }}</label>
              <input
                type="range"
                min="5"
                max="50"
                step="1"
                v-model.number="artStore.artForm.steps"
                class="range range-secondary"
              />
            </div>
          </div>

        </div>
      </template>

    </div>

    <!-- Sticky Footer with Prompt Preview + Generate -->
    <div class="bg-base-100 border-t border-base-content px-4 py-3">
      <div class="flex flex-col md:flex-row gap-4">
        <div class="flex-1 space-y-1">
          <label class="text-sm font-semibold">🎯 Prompt Preview</label>
          <div class="p-3 rounded bg-base-200 font-mono text-sm max-h-32 overflow-y-auto">
            {{ promptStore.promptField || 'No prompt yet...' }}
          </div>
        </div>
        <div class="flex-none self-end">
          <button
            class="btn text-white font-semibold"
            :class="isGenerating ? 'bg-secondary' : 'bg-primary hover:bg-primary/90'"
            :disabled="isGenerating || !promptStore.promptField"
            @click="generateArt"
          >
            🖌️ Create Art
          </button>
        </div>
      </div>
    </div>

    <!-- Floating Debug Message (footerState) -->
    <div class="fixed bottom-2 left-1/2 transform -translate-x-1/2 z-50 text-xs font-mono px-3 py-1 rounded-full bg-base-300 text-base-content shadow border border-base-content">
      🦶 footerState: {{ displayStore.footerState }}
    </div>
  </div>
</template>


<script setup lang="ts">
// same as before
import { ref, computed, watch, watchEffect, onMounted } from 'vue'
import { useArtStore } from '@/stores/artStore'
import { usePromptStore } from '@/stores/promptStore'
import { useDisplayStore } from '@/stores/displayStore'
import { useMilestoneStore } from '@/stores/milestoneStore'
import { useErrorStore, ErrorType } from '@/stores/errorStore'
import { useCheckpointStore } from '@/stores/checkpointStore'
import { useRandomStore } from '@/stores/randomStore'
import { artListPresets, negativeList } from '@/stores/seeds/artList'

const artStore = useArtStore()
const promptStore = usePromptStore()
const displayStore = useDisplayStore()
const milestoneStore = useMilestoneStore()
const errorStore = useErrorStore()
const checkpointStore = useCheckpointStore()
const randomStore = useRandomStore()

const isGenerating = ref(false)
const extensionStage = ref(0)
const makePretty = ref(false)
const useNegative = ref(false)
const loading = computed(() => artStore.loading)

const localCfg = ref<number>(
  (artStore.artForm.cfg ?? 3) + (artStore.artForm.cfgHalf ? 0.5 : 0),
)
watch(localCfg, (val) => {
  artStore.artForm.cfg = Math.floor(val)
  artStore.artForm.cfgHalf = val % 1 >= 0.5
})

watch(
  () => checkpointStore.selectedCheckpoint?.isMature,
  (isMature) => {
    artStore.artForm.isMature = !!isMature
  },
  { immediate: true },
)

onMounted(() => {
  if (!artStore.artForm.promptString) {
    artStore.artForm.promptString = promptStore.promptField
  }
})

watchEffect(() => {
  if (makePretty.value) {
    const pretty = artListPresets.find((p) => p.id === '__pretty__')
    const negative = artListPresets.find((p) => p.id === '__negative__')
    if (pretty)
      artStore.updateArtListSelection(
        '__pretty__',
        randomStore.pickRandomFromArray(pretty.content, 4),
      )
    if (negative)
      artStore.updateArtListSelection(
        '__negative__',
        randomStore.pickRandomFromArray(negative.content, 4),
      )
  }
})

function syncPrompt() {
  promptStore.syncToLocalStorage()
  artStore.artForm.promptString = promptStore.promptField
}

function toggleNegativePrompt() {
  artStore.updateArtListSelection(
    '__negative__',
    useNegative.value ? negativeList : [],
  )
}

function resetAll() {
  Object.keys(artStore.artListSelections).forEach((k) =>
    artStore.updateArtListSelection(k, []),
  )
  randomStore.clearAllSelections()
  makePretty.value = false
  useNegative.value = false
}

function surpriseMe() {
  for (const entry of artListPresets) {
    const values = entry.allowMultiple
      ? randomStore.pickRandomFromArray(
          entry.content,
          Math.ceil(Math.random() * entry.content.length),
        )
      : randomStore.pickRandomFromArray(entry.content, 1)
    artStore.updateArtListSelection(entry.id, values)
  }
  makePretty.value = Math.random() > 0.3
}

async function generateArt() {
  const validKeys = [
    'checkpoint',
    'designer',
    'sampler',
    'promptString',
    'negativePrompt',
    'title',
    'collection',
  ] as const
  for (const key of validKeys) {
    const values = artStore.artListSelections[key]
    if (values !== undefined) {
      const joined = Array.isArray(values) ? values.join(', ') : String(values)
      ;(artStore.artForm as any)[key] = joined
    }
  }

  isGenerating.value = true
  displayStore.toggleRandomAnimation()
  const result = await artStore.generateArt()
  if (!result.success) {
    errorStore.addError(ErrorType.GENERAL_ERROR, result.message)
  } else {
    await milestoneStore.rewardMilestone(11)
  }
  displayStore.stopAnimation()
  isGenerating.value = false
}
</script><|MERGE_RESOLUTION|>--- conflicted
+++ resolved
@@ -1,5 +1,4 @@
 <template>
-<<<<<<< HEAD
   <div
     class="w-full bg-base-200 border-t border-base-content shadow-inner flex flex-col transition-height overflow-hidden"
     :style="displayStore.footerStyle"
@@ -41,96 +40,68 @@
           </button>
         </div>
       </div>
-=======
-  <div class="w-full h-full bg-base-200 border-t border-base-content shadow-inner flex flex-col">
->>>>>>> b8463bad
-
-    <!-- Scrollable Main Content -->
-    <div class="flex-1 px-4 pt-4 pb-4 overflow-y-auto space-y-6">
-
-      <!-- Prompt Input & Toggles (open or extended) -->
-      <template v-if="['open', 'extended'].includes(displayStore.footerState)">
-        <div class="space-y-4">
+
+      <!-- Advanced Tools (only in extended) -->
+      <div v-if="displayStore.footerState === 'extended'" class="space-y-6">
+        <div class="flex flex-wrap gap-4">
+          <label class="label cursor-pointer space-x-2">
+            <span class="label-text font-semibold">🚫 Negative Prompt</span>
+            <input
+              type="checkbox"
+              class="toggle toggle-error"
+              v-model="useNegative"
+              @change="toggleNegativePrompt"
+            />
+          </label>
+          <label class="label cursor-pointer space-x-2">
+            <span class="label-text font-semibold">🔓 Public</span>
+            <input
+              type="checkbox"
+              class="toggle toggle-success"
+              v-model="artStore.artForm.isPublic"
+            />
+          </label>
+        </div>
+
+        <div v-if="useNegative" class="space-y-1">
+          <label class="font-semibold">Negative Prompt</label>
           <input
-            v-model="promptStore.promptField"
-            placeholder="Enter your creative prompt..."
+            v-model="artStore.artForm.negativePrompt"
             class="input input-bordered w-full text-lg bg-base-100"
+            placeholder="e.g. blurry, extra limbs..."
             :disabled="loading"
-            @input="syncPrompt"
           />
-          <div class="flex flex-wrap md:flex-row gap-2">
-            <label class="label cursor-pointer justify-between w-full md:w-auto">
-              <span class="label-text font-semibold">✨ Make Pretty</span>
-              <input type="checkbox" class="toggle toggle-accent" v-model="makePretty" />
-            </label>
-            <button class="btn btn-sm btn-secondary" @click="surpriseMe">🎲 Surprise</button>
-            <button class="btn btn-sm btn-warning" @click="resetAll">♻️ Reset</button>
+        </div>
+
+        <div class="grid grid-cols-1 md:grid-cols-2 gap-4">
+          <div>
+            <label class="block font-semibold mb-1"
+              >🎚 CFG Scale: {{ localCfg }}</label
+            >
+            <input
+              type="range"
+              min="0"
+              max="30"
+              step="0.5"
+              v-model.number="localCfg"
+              class="range range-primary"
+            />
           </div>
-        </div>
-      </template>
-
-      <!-- Advanced Tools (extended only) -->
-      <template v-if="displayStore.footerState === 'extended'">
-        <div class="space-y-6">
-
-          <div class="flex flex-wrap gap-4">
-            <label class="label cursor-pointer space-x-2">
-              <span class="label-text font-semibold">🚫 Negative Prompt</span>
-              <input
-                type="checkbox"
-                class="toggle toggle-error"
-                v-model="useNegative"
-                @change="toggleNegativePrompt"
-              />
-            </label>
-            <label class="label cursor-pointer space-x-2">
-              <span class="label-text font-semibold">🔓 Public</span>
-              <input
-                type="checkbox"
-                class="toggle toggle-success"
-                v-model="artStore.artForm.isPublic"
-              />
-            </label>
+          <div>
+            <label class="block font-semibold mb-1"
+              >🧮 Steps: {{ artStore.artForm.steps }}</label
+            >
+            <input
+              type="range"
+              min="5"
+              max="50"
+              step="1"
+              v-model.number="artStore.artForm.steps"
+              class="range range-secondary"
+            />
           </div>
-
-          <div v-if="useNegative" class="space-y-1">
-            <label class="font-semibold">Negative Prompt</label>
-            <input
-              v-model="artStore.artForm.negativePrompt"
-              class="input input-bordered w-full text-lg bg-base-100"
-              placeholder="e.g. blurry, extra limbs..."
-              :disabled="loading"
-            />
-          </div>
-
-          <div class="grid grid-cols-1 md:grid-cols-2 gap-4">
-            <div>
-              <label class="block font-semibold mb-1">🎚 CFG Scale: {{ localCfg }}</label>
-              <input
-                type="range"
-                min="0"
-                max="30"
-                step="0.5"
-                v-model.number="localCfg"
-                class="range range-primary"
-              />
-            </div>
-            <div>
-              <label class="block font-semibold mb-1">🧮 Steps: {{ artStore.artForm.steps }}</label>
-              <input
-                type="range"
-                min="5"
-                max="50"
-                step="1"
-                v-model.number="artStore.artForm.steps"
-                class="range range-secondary"
-              />
-            </div>
-          </div>
-
-        </div>
-      </template>
-
+        </div>
+      </div>
     </div>
 
     <!-- Sticky Footer with Prompt Preview + Generate -->
@@ -138,14 +109,18 @@
       <div class="flex flex-col md:flex-row gap-4">
         <div class="flex-1 space-y-1">
           <label class="text-sm font-semibold">🎯 Prompt Preview</label>
-          <div class="p-3 rounded bg-base-200 font-mono text-sm max-h-32 overflow-y-auto">
+          <div
+            class="p-3 rounded bg-base-200 font-mono text-sm max-h-32 overflow-y-auto"
+          >
             {{ promptStore.promptField || 'No prompt yet...' }}
           </div>
         </div>
         <div class="flex-none self-end">
           <button
             class="btn text-white font-semibold"
-            :class="isGenerating ? 'bg-secondary' : 'bg-primary hover:bg-primary/90'"
+            :class="
+              isGenerating ? 'bg-secondary' : 'bg-primary hover:bg-primary/90'
+            "
             :disabled="isGenerating || !promptStore.promptField"
             @click="generateArt"
           >
@@ -154,14 +129,8 @@
         </div>
       </div>
     </div>
-
-    <!-- Floating Debug Message (footerState) -->
-    <div class="fixed bottom-2 left-1/2 transform -translate-x-1/2 z-50 text-xs font-mono px-3 py-1 rounded-full bg-base-300 text-base-content shadow border border-base-content">
-      🦶 footerState: {{ displayStore.footerState }}
-    </div>
   </div>
 </template>
-
 
 <script setup lang="ts">
 // same as before
