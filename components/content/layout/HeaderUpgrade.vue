--- conflicted
+++ resolved
@@ -8,14 +8,11 @@
     <!-- Left Section: Avatar -->
     <div class="flex items-center box-border relative">
       <avatar-image
-<<<<<<< HEAD
         alt="User Avatar"
-        class="aspect-square rounded-2xl"
+        class="aspect-square min-h-8 min-w-8 rounded"
         :style="{
           height: '100%', // Fills the available height of the header
         }"
-=======
->>>>>>> 2b991807
       />
 
       <!-- Special Overlay: Shows viewportSize from displayStore -->
