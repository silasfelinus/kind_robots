--- conflicted
+++ resolved
@@ -1,7 +1,6 @@
 <!-- /components/content/art/collection-gallery.vue -->
 <template>
   <div class="relative bg-base-300 rounded-2xl shadow-md overflow-hidden">
-
     <!-- Collection Selector -->
     <div class="px-6 py-4 space-y-3">
       <label class="label-text font-semibold">📦 Select Collections</label>
@@ -20,15 +19,6 @@
           </option>
         </optgroup>
       </select>
-
-      <div class="flex flex-wrap gap-4 items-center">
-        <button class="btn btn-sm" @click="collectionStore.selectedCollectionIds = []">
-          ❌ Clear All
-        </button>
-        <span class="text-sm text-base-content">
-          Selected: {{ collectionStore.selectedCollectionIds.length }}
-        </span>
-      </div>
     </div>
 
     <!-- View Mode Toggle -->
@@ -73,83 +63,34 @@
         class="input input-sm input-bordered mt-1 w-full"
         placeholder="Enter text to filter collections"
       />
+      <button
+        class="btn btn-primary w-full"
+        :disabled="!newLabel.trim()"
+        @click="createNewCollection"
+      >
+        ➕ Create
+      </button>
     </div>
 
-    <!-- All Collections Preview Grid -->
-    <div v-if="showAllCollections" class="px-6 py-4">
-      <div class="grid grid-cols-1 sm:grid-cols-2 md:grid-cols-3 lg:grid-cols-4 gap-6">
-        <div
-          v-for="collection in collectionStore.collections"
-          :key="collection.id"
-          class="rounded-xl overflow-hidden bg-base-100 border border-base-200 shadow-md cursor-pointer hover:shadow-lg transition"
-          @click="selectCollection(collection.id)"
-        >
-          <img
-            :src="getPreviewImage(collection)"
-            alt="Preview"
-            class="w-full h-40 object-cover"
-          />
-          <div class="p-4 space-y-1">
-            <h3 class="text-lg font-semibold truncate">{{ collection.label || 'Untitled' }}</h3>
-            <p class="text-sm text-base-content/70">👤 {{ collection.username || 'Unknown' }}</p>
-            <p class="text-xs text-base-content/50">{{ collection.art.length }} image(s)</p>
-          </div>
-        </div>
-      </div>
-    </div>
-
-    <!-- Selected Collection Info -->
-    <div v-if="!showAllCollections && viewMode !== 'all'" class="px-6 space-y-6">
-      <div
-        v-for="collection in collectionStore.selectedCollections"
-        :key="collection.id"
-        class="border border-base-200 rounded-xl p-4 bg-base-100 space-y-2"
-      >
-        <div class="flex flex-col sm:flex-row sm:justify-between sm:items-center gap-2">
-          <div>
-            <h2 class="text-lg font-bold">
-              {{ collection.label || 'Untitled Collection' }}
-            </h2>
-            <p class="text-sm text-base-content/70">👤 {{ collection.username || 'Unknown' }}</p>
-          </div>
-
-          <div
-            v-if="collection.userId === userStore.userId"
-            class="flex flex-wrap items-center gap-4"
-          >
-            <input
-              type="text"
-              v-model="editableLabels[collection.id]"
-              @change="saveLabel(collection.id)"
-              class="input input-sm input-bordered w-48"
-            />
-
-            <label class="flex items-center gap-2">
-              <input
-                type="checkbox"
-                class="checkbox checkbox-sm"
-                v-model="editableFlags[collection.id].isPublic"
-                @change="saveFlags(collection.id)"
-              />
-              <span>🌍 Public</span>
-            </label>
-            <label class="flex items-center gap-2">
-              <input
-                type="checkbox"
-                class="checkbox checkbox-sm"
-                v-model="editableFlags[collection.id].isMature"
-                @change="saveFlags(collection.id)"
-              />
-              <span>🔞 Mature</span>
-            </label>
-          </div>
-        </div>
+    <!-- Range Slider -->
+    <div class="px-6 pb-2">
+      <label class="label-text font-semibold">🖼️ Display Range</label>
+      <input
+        type="range"
+        min="1"
+        :max="filteredArt.length"
+        step="1"
+        v-model="visibleCount"
+        class="range range-primary"
+      />
+      <div class="text-sm mt-1">
+        Showing {{ visibleCount }} / {{ filteredArt.length }} images
       </div>
     </div>
 
     <!-- Gallery Grid -->
-    <div v-if="!showAllCollections" class="scroll-container overflow-auto max-h-[75vh] p-4">
-      <div v-if="visibleArt.length > 0" :class="gridClass">
+    <div class="scroll-container overflow-auto max-h-[75vh] p-4">
+      <div :class="gridClass">
         <ArtCard
           v-for="art in visibleArt"
           :key="art.id"
@@ -174,7 +115,6 @@
 const collectionStore = useCollectionStore()
 const userStore = useUserStore()
 
-<<<<<<< HEAD
 const selectedOption = ref('__all__')
 const autoSaveEnabled = computed({
   get: () => collectionStore.autoSave,
@@ -182,60 +122,25 @@
 })
 
 const newLabel = ref('')
-=======
-const viewMode = ref<'all' | 'selected' | 'custom'>('all')
-const customTextFilter = ref('')
->>>>>>> ce22fdc9
 const visibleCount = ref(50)
 
-const editableLabels = ref<Record<number, string>>({})
-const editableFlags = ref<Record<number, { isPublic: boolean; isMature: boolean }>>({})
+const designerFilter = ref('')
+const keywordFilter = ref('')
+const showPublicOnly = ref(false)
+const showMatureOnly = ref(false)
+const showOnlyUserArt = ref(false)
+const sortOrder = ref<'Ascending' | 'Descending'>('Descending')
+const view = ref<'twoRow' | 'threeRow' | 'fourRow' | 'single'>('twoRow')
 
-const showAllCollections = computed(() => collectionStore.selectedCollectionIds.length === 0)
+const allCollections = computed(() => collectionStore.collections)
 
-function getPreviewImage(collection: ArtCollection): string {
-  const images = collection.art
-  if (!images || images.length === 0) return '/images/placeholder.webp'
-  const random = Math.floor(Math.random() * images.length)
-  return images[random]?.path || '/images/placeholder.webp'
-}
+// Art filter logic
+const selectedArt = computed(() => {
+  if (selectedOption.value === '__all__') return artStore.art
 
-function selectCollection(id: number) {
-  collectionStore.selectedCollectionIds = [id]
-}
-
-watch(() => collectionStore.selectedCollections, (newSelections) => {
-  for (const col of newSelections) {
-    if (!(col.id in editableLabels.value)) {
-      editableLabels.value[col.id] = col.label || ''
-    }
-    if (!(col.id in editableFlags.value)) {
-      editableFlags.value[col.id] = {
-        isPublic: col.isPublic,
-        isMature: col.isMature,
-      }
-    }
-  }
-}, { immediate: true })
-
-async function saveLabel(collectionId: number) {
-  const newLabel = editableLabels.value[collectionId]?.trim()
-  if (!newLabel) return
-  await collectionStore.updateCollectionLabel(collectionId, newLabel)
-}
-
-async function saveFlags(collectionId: number) {
-  const flags = editableFlags.value[collectionId]
-  await collectionStore.updateCollectionFlags(collectionId, {
-    isPublic: flags.isPublic,
-    isMature: flags.isMature,
-  })
-}
-
-const selectedArt = computed(() => {
-  if (viewMode.value === 'all') return artStore.art
-  if (viewMode.value === 'selected') {
-    return collectionStore.selectedCollections.flatMap(c => c.art)
+  if (selectedOption.value.startsWith('collection-')) {
+    const id = Number(selectedOption.value.split('-')[1])
+    return collectionStore.findCollectionById(id)?.art || []
   }
   if (viewMode.value === 'custom') {
     const query = customTextFilter.value.toLowerCase()
