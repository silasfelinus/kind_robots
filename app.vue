--- conflicted
+++ resolved
@@ -6,40 +6,36 @@
       ref="headerRef"
       class="w-full rounded-2xl bg-primary shadow-md z-40 p-1"
     ></header-upgrade>
+    <!-- Header -->
+    <header-upgrade
+      v-if="toggleSidebar"
+      ref="headerRef"
+      class="w-full rounded-2xl bg-primary shadow-md z-40 p-1"
+    ></header-upgrade>
 
-<<<<<<< HEAD
     <!-- Collapsible Toggle Button -->
     <div :class="['absolute right-4 z-50', buttonPosition]">
-=======
-    <!-- This container ensures the toggle button is always visible -->
-    <div class="absolute bottom-4 right-4 z-50">
->>>>>>> e87ac823
       <button
         class="bg-accent text-white p-2 rounded-full shadow-md"
         @click="toggleSidebarFunction"
       >
-<<<<<<< HEAD
         <span class="text-lg"
           ><Icon :name="toggleSidebar ? 'fxemoji:eye' : 'nimbus:eye-off'"
         /></span>
-=======
-        <span class="text-lg">
-          <!-- Dynamic icon based on the sidebar state -->
-          <Icon :name="toggleSidebar ? 'fxemoji:eye' : 'nimbus:eye-off'" />
-        </span>
->>>>>>> e87ac823
       </button>
     </div>
 
     <!-- Main Content -->
-    <main ref="mainContentRef" class="flex-1 p-1 bg-secondary overflow-y-auto z-30">
+    <main
+      ref="mainContentRef"
+      class="flex-1 p-1 bg-secondary overflow-y-auto z-30"
+    >
       <NuxtPage />
     </main>
   </div>
 </template>
 
 <script setup lang="ts">
-<<<<<<< HEAD
 import { ref, computed, onMounted, onUnmounted } from 'vue'
 import { useHead } from '@vueuse/head'
 import { useErrorStore } from '@/stores/errorStore'
@@ -63,15 +59,28 @@
 const channelStore = useChannelStore()
 const milestoneStore = useMilestoneStore()
 const layoutStore = useLayoutStore()
-=======
-import { ref, onMounted, onUnmounted } from 'vue'
->>>>>>> e87ac823
 
+useHead({
+  title: 'Kind Robots',
+  meta: [
+    { name: 'og:title', content: 'Welcome to the Kind Robots' },
+    {
+      name: 'description',
+      content: 'OpenAI-supported Promptbots here to assist humanity.',
+    },
+    {
+      name: 'og:description',
+      content:
+        'Make and Share OpenAI prompts, AI-assisted art, and find the secret jellybeans',
+    },
+    { name: 'og:image', content: '/images/kindtitle.webp' },
+    { name: 'twitter:card', content: 'summary_large_image' },
+  ],
+})
 
-// State management and other imports
+const headerRef = ref<HTMLElement | null>(null)
+const mainContentRef = ref<HTMLElement | null>(null)
 const toggleSidebar = ref(true)
-const headerRef = ref(null)
-const mainContentRef = ref(null)
 
 const buttonPosition = computed(() => {
   if (toggleSidebar.value && headerRef.value) {
