--- conflicted
+++ resolved
@@ -1,15 +1,9 @@
 <template>
-<<<<<<< HEAD
   <div>
-    <header class="header-container" :style="{ height: headerHeight }">
-=======
-  <div class="flex flex-col min-h-screen">
-    <!-- Header -->
     <header
-      class="flex flex-col items-center p-1 fixed top-0 left-0 right-0 z-40 bg-white shadow-md"
+      class="header-container"
       :style="{ height: headerHeight, maxHeight: '100vh' }"
     >
->>>>>>> b62aa422
       <!-- Header Content -->
       <div class="flex w-full items-center justify-between px-1">
         <!-- Left Section -->
@@ -72,7 +66,6 @@
 const toggleNav = () => {
   showNav.value = !showNav.value
 }
-<<<<<<< HEAD
 </script>
 
 <style scoped>
@@ -87,8 +80,6 @@
   background-color: white;
   box-shadow: 0 4px 6px rgba(0, 0, 0, 0.1);
   z-index: 20; /* Ensure header is on top */
-  height: auto; /* Allow height to be determined by content */
-  min-height: var(--header-height); /* Minimum height for header */
 }
 
 .header-content {
@@ -160,22 +151,19 @@
 @media (max-width: 600px) {
   .header-content {
     flex-direction: column;
-    align-items: stretch;
+    align-items: stretch; /* Ensure elements take full width */
   }
 
   .left-section,
   .center-section,
   .right-section {
     width: 100%;
-    justify-content: center;
+    justify-content: center; /* Center items in smaller screens */
   }
 
   .right-section {
-    margin-right: 0;
-    padding: 0.5rem;
+    margin-right: 0; /* Remove extra margin on smaller screens */
+    padding: 0.5rem; /* Adjust padding if necessary */
   }
 }
-</style>
-=======
-</script>
->>>>>>> b62aa422
+</style>